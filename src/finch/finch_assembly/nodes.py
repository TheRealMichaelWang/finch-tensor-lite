from abc import abstractmethod
from dataclasses import asdict, dataclass
from typing import Any

from ..algebra import return_type
<<<<<<< HEAD
from ..symbolic import Term, TermTree, ftype, literal_repr
=======
from ..symbolic import Context, Term, TermTree, literal_repr
from ..util import qual_str
>>>>>>> d79f65c4
from .buffer import element_type, length_type


class AssemblyNode(Term):
    """
    AssemblyNode

    Represents a FinchAssembly IR node. FinchAssembly is the final intermediate
    representation before code generation (translation to the output language).
    It is a low-level imperative description of the program, with control flow,
    linear memory regions called "buffers", and explicit memory management.
    """

    @classmethod
    def head(cls):
        """Returns the head of the node."""
        return cls

    @classmethod
    def make_term(cls, head, *args):
        """Creates a term with the given head and arguments."""
        return head.from_children(*args)

    @classmethod
    def from_children(cls, *children):
        """
        Creates a term from the given children. This is used to create terms
        from the children of a node.
        """
        return cls(*children)

    def __str__(self):
        """Returns a string representation of the node."""
        ctx = AssemblyPrinterContext()
        ctx(self)
        return ctx.emit()


class AssemblyTree(AssemblyNode, TermTree):
    @property
    def children(self):
        """Returns the children of the node."""
        raise Exception(f"`children` isn't supported for {self.__class__}.")


class AssemblyExpression(AssemblyNode):
    @property
    @abstractmethod
    def result_format(self):
        """Returns the type of the expression."""
        ...


@dataclass(eq=True, frozen=True)
class Literal(AssemblyExpression):
    """
    Represents the literal value `val`.

    Attributes:
        val: The literal value.
    """

    val: Any

    @property
    def result_format(self):
        """Returns the type of the expression."""
        return ftype(self.val)

    def __repr__(self) -> str:
        return literal_repr(type(self).__name__, asdict(self))


@dataclass(eq=True, frozen=True)
class Variable(AssemblyExpression):
    """
    Represents a logical AST expression for a variable named `name`, which
    will hold a value of type `type`.

    Attributes:
        name: The name of the variable.
        type: The type of the variable.
    """

    name: str
    type: Any

    @property
    def result_format(self):
        """Returns the type of the expression."""
        return self.type

    def __repr__(self) -> str:
        return literal_repr(type(self).__name__, asdict(self))


@dataclass(eq=True, frozen=True)
class Stack(AssemblyExpression):
    """
    A logical AST expression representing an object using a set `obj` of
    expressions, variables, and literals in the target language.

    Attributes:
        obj: The object referencing symbolic variables defined in the target language.
        type: The type of the symbolic object.
    """

    obj: Any
    type: Any

    @property
    def result_format(self):
        """Returns the type of the expression."""
        return self.type


@dataclass(eq=True, frozen=True)
class Slot(AssemblyExpression):
    """
    Represents a register to a symbolic object. Using a register in an
    expression creates a copy of the object.

    Attributes:
        name: The name of the symbolic object to register.
        type: The type of the symbolic object.
    """

    name: str
    type: Any

    @property
    def result_format(self):
        """Returns the type of the expression."""
        return self.type

    def __repr__(self) -> str:
        return literal_repr(type(self).__name__, asdict(self))


@dataclass(eq=True, frozen=True)
class Unpack(AssemblyTree):
    """
    Attempts to convert `rhs` into a symbolic, which can be registerd with
    `lhs`. The original object must not be accessed or modified until the
    corresponding `Repack` node is reached.

    Attributes:
        lhs: The symbolic object to write to.
        rhs: The original object to read from.
    """

    lhs: Slot
    rhs: AssemblyExpression

    @property
    def children(self):
        """Returns the children of the node."""
        return [self.lhs, self.rhs]


@dataclass(eq=True, frozen=True)
class Repack(AssemblyTree):
    """
    Registers updates from a symbolic object `val` with the original
    object. The original object may now be accessed and modified.

    Attributes:
        slot: The symbolic object to read from.
    """

    val: Slot

    @property
    def children(self):
        """Returns the children of the node."""
        return [self.val]


@dataclass(eq=True, frozen=True)
class Assign(AssemblyTree):
    """
    Represents a logical AST statement that evaluates `rhs`, binding the result
    to `lhs`.

    Attributes:
        lhs: The left-hand side of the binding.
        rhs: The right-hand side to evaluate.
    """

    lhs: Variable | Stack
    rhs: AssemblyExpression

    @property
    def children(self):
        """Returns the children of the node."""
        return [self.lhs, self.rhs]


@dataclass(eq=True, frozen=True)
class GetAttr(AssemblyExpression, AssemblyTree):
    """
    Represents a getter for an attribute `attr` of an object `obj`.
    Attributes:
        obj: The object to get the attribute from.
        attr: The name of the attribute to get.
    """

    obj: AssemblyExpression
    attr: Literal

    @property
    def children(self):
        """Returns the children of the node."""
        return [self.obj, self.attr]

    @property
    def result_format(self):
        """Returns the type of the expression."""
        return dict(self.obj.result_format.struct_fields)[self.attr.val]


@dataclass(eq=True, frozen=True)
class SetAttr(AssemblyTree):
    """
    Represents a setter for an attribute `attr` of an object `obj`.
    Attributes:
        obj: The object to set the attribute on.
        attr: The name of the attribute to set.
        value: The value to set the attribute to.
    """

    obj: AssemblyExpression
    attr: Literal
    value: AssemblyExpression

    @property
    def children(self):
        """Returns the children of the node."""
        return [self.obj, self.attr, self.value]


@dataclass(eq=True, frozen=True)
class Call(AssemblyExpression, AssemblyTree):
    """
    Represents an expression for calling the function `op` on `args...`.

    Attributes:
        op: The function to call.
        args: The arguments to call on the function.
    """

    op: Literal
    args: tuple[AssemblyExpression, ...]

    @property
    def children(self):
        """Returns the children of the node."""
        return [self.op, *self.args]

    @classmethod
    def from_children(cls, op, *args):
        return cls(op, args)

    @property
    def result_format(self):
        """Returns the type of the expression."""
        arg_types = [arg.result_format for arg in self.args]
        return return_type(self.op.val, *arg_types)


@dataclass(eq=True, frozen=True)
class Load(AssemblyExpression, AssemblyTree):
    """
    Represents loading a value from a buffer at a given index.

    Attributes:
        buffer: The buffer to load from.
        index: The index to load at.
    """

    buffer: Slot | Stack
    index: AssemblyExpression

    @property
    def children(self):
        return [self.buffer, self.index]

    @property
    def result_format(self):
        """Returns the type of the expression."""
        return element_type(self.buffer.result_format)


@dataclass(eq=True, frozen=True)
class Store(AssemblyTree):
    """
    Represents storing a value into a buffer at a given index.

    Attributes:
        buffer: The buffer to store into.
        index: The index to store at.
        value: The value to store.
    """

    buffer: Slot | Stack
    index: AssemblyExpression
    value: AssemblyExpression

    @property
    def children(self):
        return [self.buffer, self.index, self.value]


@dataclass(eq=True, frozen=True)
class Resize(AssemblyTree):
    """
    Represents resizing a buffer to a new size.

    Attributes:
        buffer: The buffer to resize.
        new_size: The new size for the buffer.
    """

    buffer: Slot | Stack
    new_size: AssemblyExpression

    @property
    def children(self):
        return [self.buffer, self.new_size]


@dataclass(eq=True, frozen=True)
class Length(AssemblyExpression, AssemblyTree):
    """
    Represents getting the length of a buffer.

    Attributes:
        buffer: The buffer whose length is queried.
    """

    buffer: Slot | Stack

    @property
    def children(self):
        return [self.buffer]

    @property
    def result_format(self):
        """Returns the type of the expression."""
        return length_type(self.buffer.result_format)


@dataclass(eq=True, frozen=True)
class ForLoop(AssemblyTree):
    """
    Represents a for loop that iterates over a range of values.

    Attributes:
        var: The loop variable.
        start: The starting value of the range.
        end: The ending value of the range.
        body: The body of the loop to execute.
    """

    var: Variable
    start: AssemblyExpression
    end: AssemblyExpression
    body: AssemblyNode

    @property
    def children(self):
        """Returns the children of the node."""
        return [self.var, self.start, self.end, self.body]


@dataclass(eq=True, frozen=True)
class BufferLoop(AssemblyTree):
    """
    Represents a loop that iterates over the elements of a buffer.

    Attributes:
        buffer: The buffer to iterate over.
        var: The loop variable for each element in the buffer.
        body: The body of the loop to execute for each element.
    """

    buffer: Slot | Stack
    var: Variable
    body: AssemblyNode

    @property
    def children(self):
        """Returns the children of the node."""
        return [self.buffer, self.var, self.body]


@dataclass(eq=True, frozen=True)
class WhileLoop(AssemblyTree):
    """
    Represents a while loop that executes as long as the condition is true.

    Attributes:
        condition: The condition to evaluate for the loop to continue.
        body: The body of the loop to execute.
    """

    condition: AssemblyExpression
    body: AssemblyNode

    @property
    def children(self):
        """Returns the children of the node."""
        return [self.condition, self.body]


@dataclass(eq=True, frozen=True)
class If(AssemblyTree):
    """
    Represents an if statement that executes the body if the condition is true.

    Attributes:
        condition: The condition to evaluate for the if to execute the body.
        body: The body of the if statement to execute.
    """

    condition: AssemblyExpression
    body: AssemblyNode

    @property
    def children(self):
        """Returns the children of the node."""
        return [self.condition, self.body]


@dataclass(eq=True, frozen=True)
class IfElse(AssemblyTree):
    """
    Represents an if-else statement that executes the body if the condition
    is true, otherwise executes else_body.

    Attributes:
        condition: The condition to evaluate for the if to execute the body.
        body: The body of the if statement to execute.
        else_body: An alternative body to execute if the condition is false.
    """

    condition: AssemblyExpression
    body: AssemblyNode
    else_body: AssemblyNode

    @property
    def children(self):
        """Returns the children of the node."""
        return [self.condition, self.body, self.else_body]


@dataclass(eq=True, frozen=True)
class Function(AssemblyTree):
    """
    Represents a logical AST statement that defines a function `fun` on the
    arguments `args...`.

    Attributes:
        name: The name of the function to define as a variable typed with the
            return type of this function.
        args: The arguments to the function.
        body: The body of the function. If it does not contain a return statement,
            the function returns the value of `body`.
    """

    name: Variable
    args: tuple[Variable, ...]
    body: AssemblyNode

    @property
    def children(self):
        """Returns the children of the node."""
        return [self.name, *self.args, self.body]

    @classmethod
    def from_children(cls, name, *args, body):
        """Creates a term with the given head and arguments."""
        return cls(name, args, body)


@dataclass(eq=True, frozen=True)
class Return(AssemblyTree):
    """
    Represents a return statement that returns `arg` from the current function.
    Halts execution of the function body.

    Attributes:
        arg: The argument to return.
    """

    arg: AssemblyExpression

    @property
    def children(self):
        """Returns the children of the node."""
        return [self.arg]


@dataclass(eq=True, frozen=True)
class Break(AssemblyTree):
    """
    Represents a break statement that exits the current loop.
    """

    @property
    def children(self):
        """Returns the children of the node."""
        return []


@dataclass(eq=True, frozen=True)
class Block(AssemblyTree):
    """
    Represents a statement that executes a sequence of statements `bodies...`.

    Attributes:
        bodies: The sequence of statements to execute.
    """

    bodies: tuple[AssemblyNode, ...] = ()

    @property
    def children(self):
        """Returns the children of the node."""
        return [*self.bodies]

    @classmethod
    def from_children(cls, *bodies):
        return cls(bodies)


@dataclass(eq=True, frozen=True)
class Module(AssemblyTree):
    """
    Represents a group of functions. This is the toplevel translation unit for
    FinchAssembly.

    Attributes:
        funcs: The functions defined in the module.
    """

    funcs: tuple[AssemblyNode, ...]

    @property
    def children(self):
        """Returns the children of the node."""
        return [*self.funcs]

    @classmethod
    def from_children(cls, *funcs):
        return cls(funcs)


class AssemblyPrinterContext(Context):
    def __init__(self, tab="    ", indent=0):
        super().__init__()
        self.tab = tab
        self.indent = indent

    @property
    def feed(self) -> str:
        return self.tab * self.indent

    def emit(self):
        return "\n".join([*self.preamble, *self.epilogue])

    def block(self) -> "AssemblyPrinterContext":
        blk = super().block()
        blk.indent = self.indent
        blk.tab = self.tab
        return blk

    def subblock(self):
        blk = self.block()
        blk.indent = self.indent + 1
        return blk

    def __call__(self, prgm: AssemblyNode):
        feed = self.feed
        match prgm:
            case Literal(value):
                return qual_str(value)
            case Variable(name, _):
                return str(name)
            case Assign(Variable(var_n, var_t), val):
                self.exec(f"{feed}{var_n}: {qual_str(var_t)} = {self(val)}")
                return None
            case GetAttr(obj, attr):
                return f"getattr({obj}, {attr})"
            case SetAttr(obj, attr, val):
                return f"setattr({obj}, {attr})"
            case Call(Literal(_) as lit, args):
                return f"{self(lit)}({', '.join(self(arg) for arg in args)})"
            case Unpack(Slot(var_n, var_t), val):
                self.exec(f"{feed}{var_n}: {qual_str(var_t)} = unpack({self(val)})")
                return None
            case Repack(Slot(var_n, var_t)):
                self.exec(f"{feed}repack({var_n})")
                return None
            case Load(buf, idx):
                return f"load({self(buf)}, {self(idx)})"
            case Slot(name, type_):
                return f"slot({name}, {qual_str(type_)})"
            case Store(buf, idx, val):
                self.exec(f"{feed}store({self(buf)}, {self(idx)})")
                return None
            case Resize(buf, size):
                self.exec(f"{feed}resize({self(buf)}, {self(size)})")
                return None
            case Length(buf):
                return f"length({self(buf)})"
            case Block(bodies):
                ctx_2 = self.block()
                for body in bodies:
                    ctx_2(body)
                self.exec(ctx_2.emit())
                return None
            case ForLoop(var, start, end, body):
                var_2 = self(var)
                start = self(start)
                end = self(end)
                ctx_2 = self.subblock()
                ctx_2(body)
                body_code = ctx_2.emit()
                self.exec(f"{feed}for {var_2} in range({start}, {end}):\n{body_code}")
                return None
            case BufferLoop(buf, var, body):
                raise NotImplementedError
            case WhileLoop(cond, body):
                cond_code = self(cond)
                ctx_2 = self.subblock()
                ctx_2(body)
                body_code = ctx_2.emit()
                self.exec(f"{feed}while {cond_code}:\n{body_code}")
                return None
            case If(cond, body):
                cond_code = self(cond)
                ctx_2 = self.subblock()
                ctx_2(body)
                body_code = ctx_2.emit()
                self.exec(f"{feed}if {cond_code}:\n{body_code}")
                return None
            case IfElse(cond, body, else_body):
                cond_code = self(cond)
                ctx_2 = self.subblock()
                ctx_2(body)
                body_code = ctx_2.emit()
                ctx_3 = self.subblock()
                ctx_3(else_body)
                else_body_code = ctx_3.emit()
                self.exec(
                    f"{feed}if {cond_code}:\n{body_code}\n{feed}else:\n{else_body_code}"
                )
                return None
            case Function(Variable(func_name, return_t), args, body):
                ctx_2 = self.subblock()
                arg_decls = []
                for arg in args:
                    match arg:
                        case Variable(name, t):
                            arg_decls.append(f"{name}: {qual_str(t)}")
                        case _:
                            raise NotImplementedError(
                                f"Unrecognized argument type: {arg}"
                            )
                ctx_2(body)
                body_code = ctx_2.emit()
                feed = self.feed
                self.exec(
                    f"{feed}def {func_name}({', '.join(arg_decls)}) -> "
                    f"{qual_str(return_t)}:\n"
                    f"{body_code}\n"
                )
                return None
            case Return(value):
                self.exec(f"{feed}return {self(value)}")
                return None
            case Break():
                self.exec(f"{feed}break")
                return None
            case Module(funcs):
                for func in funcs:
                    if not isinstance(func, Function):
                        raise NotImplementedError(
                            f"Unrecognized function type: {type(func)}"
                        )
                    self(func)
                return None
            case _:
                raise NotImplementedError<|MERGE_RESOLUTION|>--- conflicted
+++ resolved
@@ -3,12 +3,8 @@
 from typing import Any
 
 from ..algebra import return_type
-<<<<<<< HEAD
-from ..symbolic import Term, TermTree, ftype, literal_repr
-=======
-from ..symbolic import Context, Term, TermTree, literal_repr
+from ..symbolic import Context, Term, TermTree, ftype, literal_repr
 from ..util import qual_str
->>>>>>> d79f65c4
 from .buffer import element_type, length_type
 
 
