--- conflicted
+++ resolved
@@ -796,19 +796,11 @@
     """
 
     @abstractmethod
-<<<<<<< HEAD
-    def c_unpack(self, ctx, var):
-        """
-        Convert a value to a symbolic representation in C. Returns a NamedTuple
-        of unpacked variable names, etc. The `var` is the variable namespace to
-        assign to, and a variable containing the object itself.
-=======
     def c_unpack(self, ctx, lhs, rhs):
         """
         Convert a value to a symbolic representation in C. Returns a NamedTuple
         of unpacked variable names, etc. The `lhs` is the variable namespace to
         assign to.
->>>>>>> 49033ce0
         """
         ...
 
