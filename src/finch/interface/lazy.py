import builtins
import operator
import sys
from collections.abc import Callable
from dataclasses import dataclass
from itertools import accumulate
from typing import Any

from numpy.core.numeric import normalize_axis_tuple

from ..algebra import element_type, fill_value, fixpoint_type, init_value, return_type
from ..finch_logic import (
    Aggregate,
    Alias,
    Field,
    Immediate,
    LogicNode,
    MapJoin,
    Relabel,
    Reorder,
    Subquery,
    Table,
)
from ..symbolic import gensym
from .overrides import AbstractOverrideTensor


def identify(data):
    lhs = Alias(gensym("A"))
    return Subquery(lhs, data)


@dataclass
class LazyTensor(AbstractOverrideTensor):
    data: LogicNode
    shape: tuple
    fill_value: Any
    element_type: Any

    def override_module(self):
        return sys.modules[__name__]

    @property
    def ndim(self) -> int:
        return len(self.shape)

    def __add__(self, other):
        return add(self, defer(other))

    def __radd__(self, other):
        return add(defer(other), self)

    def __sub__(self, other):
        return subtract(self, defer(other))

    def __rsub__(self, other):
        return subtract(defer(other), self)

    def __mul__(self, other):
        return multiply(self, defer(other))

    def __rmul__(self, other):
        return multiply(defer(other), self)

    def __abs__(self):
        return abs(self)

    def __pos__(self):
        return positive(self)

    def __neg__(self):
        return negative(self)

    def __and__(self, other):
        return bitwise_and(self, defer(other))

    def __rand__(self, other):
        return bitwise_and(defer(other), self)

    def __lshift__(self, other):
        return bitwise_left_shift(self, defer(other))

    def __rlshift__(self, other):
        return bitwise_left_shift(defer(other), self)

    def __or__(self, other):
        return bitwise_or(self, defer(other))

    def __ror__(self, other):
        return bitwise_or(defer(other), self)

    def __rshift__(self, other):
        return bitwise_right_shift(self, defer(other))

    def __rrshift__(self, other):
        return bitwise_right_shift(defer(other), self)

    def __xor__(self, other):
        return bitwise_xor(self, defer(other))

    def __rxor__(self, other):
        return bitwise_xor(defer(other), self)

    def __truediv__(self, other):
        return truediv(self, defer(other))

    def __rtruediv__(self, other):
        return truediv(defer(other), self)

    def __floordiv__(self, other):
        return floordiv(self, defer(other))

    def __rfloordiv__(self, other):
        return floordiv(defer(other), self)

    def __mod__(self, other):
        return mod(self, defer(other))

    def __rmod__(self, other):
        return mod(defer(other), self)

    def __pow__(self, other):
        return pow(self, defer(other))

    def __rpow__(self, other):
        return pow(defer(other), self)


def defer(arr) -> LazyTensor:
    """
    - defer(arr) -> LazyTensor:
    Converts an array into a LazyTensor. If the input is already a LazyTensor, it is
    returned as-is.
    Otherwise, it creates a LazyTensor representation of the input array.

    Parameters:
    - arr: The input array to be converted into a LazyTensor.

    Returns:
    - LazyTensor: A lazy representation of the input array.
    """
    if isinstance(arr, LazyTensor):
        return arr
    name = Alias(gensym("A"))
    idxs = tuple(Field(gensym("i")) for _ in range(arr.ndim))
    shape = tuple(arr.shape)
    tns = Subquery(name, Table(Immediate(arr), idxs))
    return LazyTensor(tns, shape, fill_value(arr), element_type(arr))


def permute_dims(arg, /, axis: tuple[int, ...]) -> LazyTensor:
    """
    Permutes the axes (dimensions) of an array ``x``.

    Parameters
    ----------
    x: array
        input array.
    axes: Tuple[int, ...]
        tuple containing a permutation of ``(0, 1, ..., N-1)`` where ``N`` is the number
        of axes (dimensions) of ``x``.

    Returns
    -------
    out: array
        an array containing the axes permutation. The returned array must have the same
        data type as ``x``.
    """
    arg = defer(arg)
    axis = normalize_axis_tuple(axis, arg.ndim + len(axis))
    idxs = tuple(Field(gensym("i")) for _ in range(arg.ndim))
    return LazyTensor(
        Reorder(Relabel(arg.data, idxs), tuple(idxs[i] for i in axis)),
        tuple(arg.shape[i] for i in axis),
        arg.fill_value,
        arg.element_type,
    )


def expand_dims(
    x,
    /,
    axis: int | tuple[int, ...] = 0,
) -> LazyTensor:
    """
    Expands the shape of an array by inserting a new axis (dimension) of size one at the
    position specified by ``axis``.

    Parameters
    ----------
    x: array
        input array.
    axis: int
        axis position (zero-based). If ``x`` has rank (i.e, number of dimensions) ``N``,
        a valid ``axis`` must reside on the closed-interval ``[-N-1, N]``. If provided a
        negative ``axis``, the axis position at which to insert a singleton dimension
        must be computed as ``N + axis + 1``. Hence, if provided ``-1``, the resolved
        axis position must be ``N`` (i.e., a singleton dimension must be appended to the
        input array ``x``). If provided ``-N-1``, the resolved axis position must be
        ``0`` (i.e., a singleton dimension must be prepended to the input array ``x``).

    Returns
    -------
    out: array
        an expanded output array having the same data type as ``x``.

    Raises
    ------
    IndexError
        If provided an invalid ``axis`` position, an ``IndexError`` should be raised.
    """
    x = defer(x)
    if isinstance(axis, int):
        axis = (axis,)
    axis = normalize_axis_tuple(axis, x.ndim + len(axis))
    assert not isinstance(axis, int)
    assert len(axis) == len(set(axis)), "axis must be unique"
    assert set(axis).issubset(range(x.ndim + len(axis))), "Invalid axis"
    offset = [0] * (x.ndim + len(axis))
    for d in axis:
        offset[d] = 1
    offset = list(accumulate(offset))
    idxs_1 = tuple(Field(gensym("i")) for _ in range(x.ndim))
    idxs_2 = tuple(
        Field(gensym("i")) if n in axis else idxs_1[n - offset[n]]
        for n in range(x.ndim + len(axis))
    )
    data_2 = Reorder(Relabel(x.data, idxs_1), idxs_2)
    shape_2 = tuple(
        1 if n in axis else x.shape[n - offset[n]] for n in range(x.ndim + len(axis))
    )
    return LazyTensor(data_2, shape_2, x.fill_value, x.element_type)


def squeeze(
    x,
    /,
    axis: int | tuple[int, ...],
) -> LazyTensor:
    """
    Removes singleton dimensions (axes) from ``x``.

    Parameters
    ----------
    x: array
        input array.
    axis: Union[int, Tuple[int, ...]]
        axis (or axes) to squeeze.

    Returns
    -------
    out: array
        an output array having the same data type and elements as ``x``.

    Raises
    ------
    ValueError
        If a specified axis has a size greater than one (i.e., it is not a
        singleton dimension), a ``ValueError`` should be raised.
    """
    x = defer(x)
    if isinstance(axis, int):
        axis = (axis,)
    axis = normalize_axis_tuple(axis, x.ndim)
    assert not isinstance(axis, int)
    assert len(axis) == len(set(axis)), "axis must be unique"
    assert set(axis).issubset(range(x.ndim)), "Invalid axis"
    assert all(x.shape[d] == 1 for d in axis), "axis to drop must have size 1"
    newaxis = [n for n in range(x.ndim) if n not in axis]
    idxs_1 = tuple(Field(gensym("i")) for _ in range(x.ndim))
    idxs_2 = tuple(idxs_1[n] for n in newaxis)
    data_2 = Reorder(Relabel(x.data, idxs_1), idxs_2)
    shape_2 = tuple(x.shape[n] for n in newaxis)
    return LazyTensor(data_2, shape_2, x.fill_value, x.element_type)


def reduce(
    op: Callable,
    x,
    /,
    *,
    axis: int | tuple[int, ...] | None = None,
    dtype=None,
    keepdims: bool = False,
    init=None,
):
    """
    Reduces the input array ``x`` with the binary operator ``op``. Reduces along
    the specified `axis`, with an initial value `init`.

    Parameters
    ----------
    x: array
        input array. Should have a numeric data type.
    axis: Optional[Union[int, Tuple[int, ...]]]
        axis or axes along which reduction must be computed. By default, the reduction
        must be computed over the entire array. If a tuple of integers, reductions must
        be computed over multiple axes. Default: ``None``.

    dtype: Optional[dtype]
        data type of the returned array. If ``None``, a suitable data type will be
        calculated.

    keepdims: bool
        if ``True``, the reduced axes (dimensions) must be included in the result as
        singleton dimensions, and, accordingly, the result must be compatible with the
        input array (see :ref:`broadcasting`). Otherwise, if ``False``, the reduced axes
        (dimensions) must not be included in the result. Default: ``False``.

    init: Optional
        Initial value for the reduction. If ``None``, a suitable initial value will be
        calculated. The initial value must be compatible with the operation defined by
        ``op``. For example, if ``op`` is addition, the initial value should be zero; if
        ``op`` is multiplication, the initial value should be one.

    Returns
    -------
    out: array
        If the reduction was computed over the entire array, a zero-dimensional array
        containing the reduction; otherwise, a non-zero-dimensional array containing the
        reduction. The returned array must have a data type as described by the
        ``dtype`` parameter above.
    """
    x = defer(x)
    if init is None:
        init = init_value(op, x.element_type)
    if axis is None:
        axis = tuple(range(x.ndim))
    axis = normalize_axis_tuple(axis, x.ndim)
    assert axis is not None and not isinstance(axis, int)
    shape = tuple(x.shape[n] for n in range(x.ndim) if n not in axis)
    fields = tuple(Field(gensym("i")) for _ in range(x.ndim))
    data: LogicNode = Aggregate(
        Immediate(op),
        Immediate(init),
        Relabel(x.data, fields),
        tuple(fields[i] for i in axis),
    )
    if keepdims:
        keeps = tuple(
            fields[i] if i in axis else Field(gensym("j")) for i in range(x.ndim)
        )
        data = Reorder(data, keeps)
        shape = tuple(shape[i] if i in axis else 1 for i in range(x.ndim))
    if dtype is None:
        dtype = fixpoint_type(op, init, x.element_type)
    return LazyTensor(identify(data), shape, init, dtype)


def elementwise(f: Callable, *args) -> LazyTensor:
    """
        elementwise(f, *args) -> LazyTensor:

    Applies the function f elementwise to the given arguments, following
    [broacasting rules](https://numpy.org/doc/stable/user/basics.broadcasting.html).
    The function f should be a callable that takes the same number of arguments
    as the number of tensors passed to `elementwise`.

    The function will automatically handle broadcasting of the input tensors to
    ensure they have compatible shapes.  For example, `elementwise(operator.add,
    x, y)` is equivalent to `x + y`.

    Parameters:
    - f: The function to apply elementwise.
    - *args: The tensors to apply the function to. These tensors should be
        compatible for broadcasting.

    Returns:
    - LazyTensor: The tensor, `out`, of results from applying `f` elementwise to
    the input tensors.  After broadcasting the arguments to the same shape, for
    each index `i`, `out[*i] = f(args[0][*i], args[1][*i], ...)`.
    """
    args = tuple(defer(a) for a in args)
    ndim = builtins.max([arg.ndim for arg in args])
    shape = tuple(
        builtins.max(
            [
                arg.shape[i - ndim + arg.ndim] if i - ndim + arg.ndim >= 0 else 1
                for arg in args
            ]
        )
        for i in range(ndim)
    )
    idxs = tuple(Field(gensym("i")) for _ in range(ndim))
    bargs = []
    for arg in args:
        idims = []
        odims = []
        for i in range(ndim - arg.ndim, ndim):
            if arg.shape[i - ndim + arg.ndim] == shape[i]:
                idims.append(idxs[i])
                odims.append(idxs[i])
            else:
                if arg.shape[i - ndim + arg.ndim] != 1:
                    raise ValueError("Invalid shape for broadcasting")
                idims.append(Field(gensym("j")))
        bargs.append(Reorder(Relabel(arg.data, tuple(idims)), tuple(odims)))
    data = Reorder(MapJoin(Immediate(f), tuple(bargs)), idxs)
    new_fill_value = f(*[x.fill_value for x in args])
    new_element_type = return_type(f, *[x.element_type for x in args])
    return LazyTensor(identify(data), shape, new_fill_value, new_element_type)


def sum(
    x,
    /,
    *,
    axis: int | tuple[int, ...] | None = None,
    dtype=None,
    keepdims: bool = False,
):
    x = defer(x)
    return reduce(operator.add, x, axis=axis, dtype=dtype, keepdims=keepdims)


def prod(
    x,
    /,
    *,
    axis: int | tuple[int, ...] | None = None,
    dtype=None,
    keepdims: bool = False,
):
    x = defer(x)
    return reduce(operator.mul, x, axis=axis, dtype=dtype, keepdims=keepdims)


def add(x1, x2) -> LazyTensor:
    return elementwise(operator.add, defer(x1), defer(x2))


def subtract(x1, x2) -> LazyTensor:
    return elementwise(operator.sub, defer(x1), defer(x2))


def multiply(x1, x2) -> LazyTensor:
    return elementwise(operator.mul, defer(x1), defer(x2))


def abs(x) -> LazyTensor:
    return elementwise(operator.abs, defer(x))


def positive(x) -> LazyTensor:
    return elementwise(operator.pos, defer(x))


def negative(x) -> LazyTensor:
    return elementwise(operator.neg, defer(x))


<<<<<<< HEAD
def any(
    x,
    /,
    *,
    axis: int | tuple[int, ...] | None = None,
    keepdims: bool = False,
    init=None,
):
    """
    Test whether any element of input array ``x`` along given axis is True.
    """
    if init is None:
        init = init_value(builtins.any, x)
    return reduce(
        operator.or_,
        elementwise(operator.truth, x),
        axis=axis,
        keepdims=keepdims,
        init=init,
    )


def all(
    x,
    /,
    *,
    axis: int | tuple[int, ...] | None = None,
    keepdims: bool = False,
    init=None,
):
    """
    Test whether all elements of input array ``x`` along given axis are True.
    """
    if init is None:
        init = init_value(builtins.all, x)
    return reduce(
        operator.and_,
        elementwise(operator.truth, x),
        axis=axis,
        keepdims=keepdims,
        init=init,
    )


def min(
    x,
    /,
    *,
    axis: int | tuple[int, ...] | None = None,
    keepdims: bool = False,
    init=None,
):
    """
    Return the minimum of input array ``arr`` along given axis.
    """
    if init is None:
        init = init_value(builtins.min, x)
    return reduce(builtins.min, x, axis=axis, keepdims=keepdims, init=init)


def max(
    x,
    /,
    *,
    axis: int | tuple[int, ...] | None = None,
    keepdims: bool = False,
    init=None,
):
    """
    Return the maximum of input array ``arr`` along given axis.
    """
    if init is None:
        init = init_value(builtins.max, x)
    return reduce(builtins.max, x, axis=axis, keepdims=keepdims, init=init)
=======
def bitwise_and(x1, x2) -> LazyTensor:
    return elementwise(operator.and_, defer(x1), defer(x2))


def bitwise_left_shift(x1, x2) -> LazyTensor:
    return elementwise(operator.lshift, defer(x1), defer(x2))


def bitwise_or(x1, x2) -> LazyTensor:
    return elementwise(operator.or_, defer(x1), defer(x2))


def bitwise_right_shift(x1, x2) -> LazyTensor:
    return elementwise(operator.rshift, defer(x1), defer(x2))


def bitwise_xor(x1, x2) -> LazyTensor:
    return elementwise(operator.xor, defer(x1), defer(x2))


def truediv(x1, x2) -> LazyTensor:
    return elementwise(operator.truediv, defer(x1), defer(x2))


def floordiv(x1, x2) -> LazyTensor:
    return elementwise(operator.floordiv, defer(x1), defer(x2))


def mod(x1, x2) -> LazyTensor:
    return elementwise(operator.mod, defer(x1), defer(x2))


def pow(x1, x2) -> LazyTensor:
    return elementwise(operator.pow, defer(x1), defer(x2))
>>>>>>> 31149d1d
<|MERGE_RESOLUTION|>--- conflicted
+++ resolved
@@ -449,7 +449,42 @@
     return elementwise(operator.neg, defer(x))
 
 
-<<<<<<< HEAD
+def bitwise_and(x1, x2) -> LazyTensor:
+    return elementwise(operator.and_, defer(x1), defer(x2))
+
+
+def bitwise_left_shift(x1, x2) -> LazyTensor:
+    return elementwise(operator.lshift, defer(x1), defer(x2))
+
+
+def bitwise_or(x1, x2) -> LazyTensor:
+    return elementwise(operator.or_, defer(x1), defer(x2))
+
+
+def bitwise_right_shift(x1, x2) -> LazyTensor:
+    return elementwise(operator.rshift, defer(x1), defer(x2))
+
+
+def bitwise_xor(x1, x2) -> LazyTensor:
+    return elementwise(operator.xor, defer(x1), defer(x2))
+
+
+def truediv(x1, x2) -> LazyTensor:
+    return elementwise(operator.truediv, defer(x1), defer(x2))
+
+
+def floordiv(x1, x2) -> LazyTensor:
+    return elementwise(operator.floordiv, defer(x1), defer(x2))
+
+
+def mod(x1, x2) -> LazyTensor:
+    return elementwise(operator.mod, defer(x1), defer(x2))
+
+
+def pow(x1, x2) -> LazyTensor:
+    return elementwise(operator.pow, defer(x1), defer(x2))
+
+
 def any(
     x,
     /,
@@ -523,40 +558,4 @@
     """
     if init is None:
         init = init_value(builtins.max, x)
-    return reduce(builtins.max, x, axis=axis, keepdims=keepdims, init=init)
-=======
-def bitwise_and(x1, x2) -> LazyTensor:
-    return elementwise(operator.and_, defer(x1), defer(x2))
-
-
-def bitwise_left_shift(x1, x2) -> LazyTensor:
-    return elementwise(operator.lshift, defer(x1), defer(x2))
-
-
-def bitwise_or(x1, x2) -> LazyTensor:
-    return elementwise(operator.or_, defer(x1), defer(x2))
-
-
-def bitwise_right_shift(x1, x2) -> LazyTensor:
-    return elementwise(operator.rshift, defer(x1), defer(x2))
-
-
-def bitwise_xor(x1, x2) -> LazyTensor:
-    return elementwise(operator.xor, defer(x1), defer(x2))
-
-
-def truediv(x1, x2) -> LazyTensor:
-    return elementwise(operator.truediv, defer(x1), defer(x2))
-
-
-def floordiv(x1, x2) -> LazyTensor:
-    return elementwise(operator.floordiv, defer(x1), defer(x2))
-
-
-def mod(x1, x2) -> LazyTensor:
-    return elementwise(operator.mod, defer(x1), defer(x2))
-
-
-def pow(x1, x2) -> LazyTensor:
-    return elementwise(operator.pow, defer(x1), defer(x2))
->>>>>>> 31149d1d
+    return reduce(builtins.max, x, axis=axis, keepdims=keepdims, init=init)