--- conflicted
+++ resolved
@@ -39,16 +39,4 @@
     "negative",
     "AbstractEagerTensor",
     "LazyTensor",
-<<<<<<< HEAD
-    "any",
-    "all",
-    "min",
-    "max",
-    "mean",
-    "std",
-    "var",
-    "argmin",
-    "argmax",
-=======
->>>>>>> 1ed82c77
 ]